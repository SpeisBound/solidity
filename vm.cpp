--- conflicted
+++ resolved
@@ -35,33 +35,14 @@
 {
 	Address na = right160(sha3(rlpList(myAddress, get<1>(addresses[myAddress]))));
 
-<<<<<<< HEAD
-	Transaction t;
-	t.value = _endowment;
-	t.gasPrice = gasPrice;
-	t.gas = *_gas;
-	t.data = _init.toBytes();
-	t.type = eth::Transaction::ContractCreation;
-=======
 	Transaction t(_endowment, gasPrice, *_gas, _init.toBytes());
->>>>>>> 8eb6675b
 	callcreates.push_back(t);
 	return na;
 }
 
 bool FakeExtVM::call(Address _receiveAddress, u256 _value, bytesConstRef _data, u256* _gas, bytesRef _out, OnOpFunc const&, Address _myAddressOverride, Address _codeAddressOverride)
 {
-<<<<<<< HEAD
-	Transaction t;
-	t.value = _value;
-	t.gasPrice = gasPrice;
-	t.gas = *_gas;
-	t.data = _data.toVector();
-	t.type = eth::Transaction::MessageCall;
-	t.receiveAddress = _receiveAddress;
-=======
 	Transaction t(_value, gasPrice, *_gas, _receiveAddress, _data.toVector());
->>>>>>> 8eb6675b
 	callcreates.push_back(t);
 	(void)_out;
 	(void)_myAddressOverride;
@@ -214,19 +195,11 @@
 	gas = toInt(_o["gas"]);
 
 	thisTxCode.clear();
-<<<<<<< HEAD
 	code = thisTxCode;
 
 	thisTxCode = importCode(_o);
 	if (_o["code"].type() != str_type && _o["code"].type() != array_type)
 		code.clear();
-=======
-	code = &thisTxCode;
-
-	thisTxCode = importCode(_o);
-	if (_o["code"].type() != str_type && _o["code"].type() != array_type)
-		code.reset();
->>>>>>> 8eb6675b
 
 	thisTxData.clear();
 	thisTxData = importData(_o);
@@ -258,18 +231,9 @@
 		BOOST_REQUIRE(tx.count("value") > 0);
 		BOOST_REQUIRE(tx.count("destination") > 0);
 		BOOST_REQUIRE(tx.count("gasLimit") > 0);
-<<<<<<< HEAD
-		Transaction t;
-		t.type = tx["destination"].get_str().empty() ? Transaction::ContractCreation : Transaction::MessageCall;
-		t.receiveAddress = Address(tx["destination"].get_str());
-		t.value = toInt(tx["value"]);
-		t.gas = toInt(tx["gasLimit"]);
-		t.data = importData(tx);
-=======
 		Transaction t = tx["destination"].get_str().empty() ?
 			Transaction(toInt(tx["value"]), 0, toInt(tx["gasLimit"]), data.toBytes()) :
 			Transaction(toInt(tx["value"]), 0, toInt(tx["gasLimit"]), Address(tx["destination"].get_str()), data.toBytes());
->>>>>>> 8eb6675b
 		callcreates.push_back(t);
 	}
 }
@@ -449,35 +413,15 @@
 	dev::test::executeTests("vmBlockInfoTest", "/VMTests", dev::test::doVMTests);
 }
 
-<<<<<<< HEAD
-//BOOST_AUTO_TEST_CASE(vmIOandFlowOperationsTest)
-//{
-//	dev::test::executeTests("vmIOandFlowOperationsTest", "/VMTests", dev::test::doVMTests);
-//}
-=======
 BOOST_AUTO_TEST_CASE(vmIOandFlowOperationsTest)
 {
 	dev::test::executeTests("vmIOandFlowOperationsTest", "/VMTests", dev::test::doVMTests);
 }
->>>>>>> 8eb6675b
 
 BOOST_AUTO_TEST_CASE(vmPushDupSwapTest)
 {
 	dev::test::executeTests("vmPushDupSwapTest", "/VMTests", dev::test::doVMTests);
-<<<<<<< HEAD
-}
-
-BOOST_AUTO_TEST_CASE(vmNamecoin)
-{
-	dev::test::executeTests("vmNamecoin", "/VMTests", dev::test::doVMTests);
-=======
->>>>>>> 8eb6675b
-}
-
-//BOOST_AUTO_TEST_CASE(vmSystemOperationsTest)
-//{
-//	dev::test::executeTests("vmSystemOperationsTest", "/VMTests", dev::test::doVMTests);
-//}
+}
 
 BOOST_AUTO_TEST_CASE(userDefinedFile)
 {
