<<<<<<< HEAD
### 0.6.1 (unreleased)

Language Features:


Compiler Features:

=======
### 0.5.16 (2020-01-02)
>>>>>>> 9c3226ce

Bugfixes:
 * Yul Optimizer: Fix bug in redundant assignment remover in combination with break and continue statements.


<<<<<<< HEAD

### 0.6.0 (2019-12-17)

Breaking changes:
 * ABI: Remove the deprecated ``constant`` and ``payable`` fields.
 * ABI: The ``type`` field is now required and no longer specified to default to ``function``.
 * AST: Inline assembly is exported as structured JSON instead of plain string.
 * C API (``libsolc``): Introduce context parameter to both ``solidity_compile`` and the callback.
 * C API (``libsolc``): The provided callback now takes two parameters, kind and data. The callback can then be used for multiple purposes, such has file imports and SMT queries.
 * C API (``libsolc``): ``solidity_free`` was renamed to ``solidity_reset``. Functions ``solidity_alloc`` and ``solidity_free`` were added.
 * C API (``libsolc``): ``solidity_compile`` now returns a string that must be explicitly freed via ``solidity_free()``
 * Commandline Interface: Remove the text-based AST printer (``--ast``).
 * Commandline Interface: Switch to the new error reporter by default. ``--old-reporter`` falls back to the deprecated old error reporter.
 * Commandline Interface: Add option to disable or choose hash method between IPFS and Swarm for the bytecode metadata.
 * General: Disallow explicit conversions from external function types to ``address`` and add a member called ``address`` to them as replacement.
 * General: Enable Yul optimizer as part of standard optimization.
 * General: New reserved keywords: ``override``, ``receive``, and ``virtual``.
 * General: ``private`` cannot be used together with ``virtual``.
 * General: Split unnamed fallback functions into two cases defined using ``fallback()`` and ``receive()``.
 * Inheritance: State variable shadowing is now disallowed.
 * Inline Assembly: Only strict inline assembly is allowed.
 * Inline Assembly: Variable declarations cannot shadow declarations outside the assembly block.
 * JSON AST: Replace ``superFunction`` attribute by ``baseFunctions``.
 * Natspec JSON Interface: Properly support multiple ``@return`` statements in ``@dev`` documentation and enforce named return parameters to be mentioned documentation.
 * Source mappings: Add "modifier depth" as a fifth field in the source mappings.
 * Standard JSON Interface: Add option to disable or choose hash method between IPFS and Swarm for the bytecode metadata.
 * Syntax: ``push(element)`` for dynamic storage arrays do not return the new length anymore.
 * Syntax: Abstract contracts need to be marked explicitly as abstract by using the ``abstract`` keyword.
 * Syntax: ``length`` member of arrays is now always read-only, even for storage arrays.
 * Type Checker: Resulting type of exponentiation is equal to the type of the base. Also allow signed types for the base.

Language Features:
 * Allow explicit conversions from ``address`` to ``address payable`` via ``payable(...)``.
 * Allow global enums and structs.
 * Allow public variables to override external functions.
 * Allow underscores as delimiters in hex strings.
 * Allow to react on failing external calls using ``try`` and ``catch``.
 * Introduce syntax for array slices and implement them for dynamic calldata arrays.
 * Introduce ``push()`` for dynamic storage arrays. It returns a reference to the newly allocated element, if applicable.
 * Introduce ``virtual`` and ``override`` keywords.
 * Modify ``push(element)`` for dynamic storage arrays such that it does not return the new length anymore.
 * Yul: Introduce ``leave`` statement that exits the current function.
 * JSON AST: Add the function selector of each externally-visible FunctonDefinition to the AST JSON export.

Compiler Features:
 * Allow revert strings to be stripped from the binary using the ``--revert-strings`` option or the ``settings.debug.revertStrings`` setting.
 * ABIEncoderV2: Do not warn about enabled ABIEncoderV2 anymore (the pragma is still needed, though).


=======
>>>>>>> 9c3226ce
### 0.5.15 (2019-12-17)

Bugfixes:
 * Yul Optimizer: Fix incorrect redundant load optimization crossing user-defined functions that contain for-loops with memory / storage writes.

### 0.5.14 (2019-12-09)

Language Features:
 * Allow to obtain the selector of public or external library functions via a member ``.selector``.
 * Inline Assembly: Support constants that reference other constants.
 * Parser: Allow splitting hexadecimal and regular string literals into multiple parts.


Compiler Features:
 * Commandline Interface: Allow translation from yul / strict assembly to EWasm using ``solc --yul --yul-dialect evm --machine ewasm``
 * Set the default EVM version to "Istanbul".
 * SMTChecker: Add support to constructors including constructor inheritance.
 * Yul: When compiling via Yul, string literals from the Solidity code are kept as string literals if every character is safely printable.
 * Yul Optimizer: Perform loop-invariant code motion.


Bugfixes:
 * SMTChecker: Fix internal error when using ``abi.decode``.
 * SMTChecker: Fix internal error when using arrays or mappings of functions.
 * SMTChecker: Fix internal error in array of structs type.
 * Version Checker: ``^0`` should match ``0.5.0``, but no prerelease.
 * Yul: Consider infinite loops and recursion to be not removable.


Build System:
 * Update to emscripten version 1.39.3.


### 0.5.13 (2019-11-14)

Language Features:
 * Allow to obtain the address of a linked library with ``address(LibraryName)``.


Compiler Features:
 * Code Generator: Use SELFBALANCE opcode for ``address(this).balance`` if using Istanbul EVM.
 * EWasm: Experimental EWasm binary output via ``--ewasm`` and as documented in standard-json.
 * SMTChecker: Add break/continue support to the CHC engine.
 * SMTChecker: Support assignments to multi-dimensional arrays and mappings.
 * SMTChecker: Support inheritance and function overriding.
 * Standard JSON Interface: Output the storage layout of a contract when artifact ``storageLayout`` is requested.
 * TypeChecker: List possible candidates when overload resolution fails.
 * TypeChecker: Disallow variables of library types.

Bugfixes:
 * Code Generator: Fixed a faulty assert that would wrongly trigger for array sizes exceeding unsigned integer.
 * SMTChecker: Fix internal error when accessing indices of fixed bytes.
 * SMTChecker: Fix internal error when using function pointers as arguments.
 * SMTChecker: Fix internal error when implicitly converting string literals to fixed bytes.
 * Type Checker: Disallow constructor of the same class to be used as modifier.
 * Type Checker: Treat magic variables as unknown identifiers in inline assembly.
 * Code Generator: Fix internal error when trying to convert ``super`` to a different type


### 0.5.12 (2019-10-01)

Language Features:
 * Type Checker: Allow assignment to external function arguments except for reference types.


Compiler Features:
 * ABI Output: Change sorting order of functions from selector to kind, name.
 * Optimizer: Add rule that replaces the BYTE opcode by 0 if the first argument is larger than 31.
 * SMTChecker: Add loop support to the CHC engine.
 * Yul Optimizer: Take side-effect-freeness of user-defined functions into account.
 * Yul Optimizer: Remove redundant mload/sload operations.
 * Yul Optimizer: Use the fact that branch conditions have certain value inside the branch.


Bugfixes:
 * Code Generator: Fix internal error when popping a dynamic storage array of mappings.
 * Name Resolver: Fix wrong source location when warning on shadowed aliases in import declarations.
 * Scanner: Fix multi-line natspec comment parsing with triple slashes when file is encoded with CRLF instead of LF.
 * Type System: Fix arrays of recursive structs.
 * Yul Optimizer: Fix reordering bug in connection with shifted one and mul/div-instructions in for loop conditions.


### 0.5.11 (2019-08-12)


Language Features:
 * Inline Assembly: Support direct constants of value type in inline assembly.

Compiler Features:
 * ABI: Additional internal type info in the field ``internalType``.
 * eWasm: Highly experimental eWasm output using ``--ewasm`` in the commandline interface or output selection of ``ewasm.wast`` in standard-json.
 * Metadata: Update the swarm hash to the current specification, changes ``bzzr0`` to ``bzzr1`` and urls to use ``bzz-raw://``.
 * Standard JSON Interface: Compile only selected sources and contracts.
 * Standard JSON Interface: Provide secondary error locations (e.g. the source position of other conflicting declarations).
 * SMTChecker: Do not erase knowledge about storage pointers if another storage pointer is assigned.
 * SMTChecker: Support string literal type.
 * SMTChecker: New Horn-based algorithm that proves assertions via multi-transaction contract invariants.
 * Standard JSON Interface: Provide AST even on errors if ``--error-recovery`` commandline switch or StandardCompiler `settings.parserErrorRecovery` is true.
 * Yul Optimizer: Do not inline function if it would result in expressions being duplicated that are not cheap.


Bugfixes:
 * ABI decoder: Ensure that decoded arrays always point to distinct memory locations.
 * Code Generator: Treat dynamically encoded but statically sized arrays and structs in calldata properly.
 * SMTChecker: Fix internal error when inlining functions that contain tuple expressions.
 * SMTChecker: Fix pointer knowledge erasing in loops.
 * SMTChecker: Fix internal error when using compound bitwise assignment operators inside branches.
 * SMTChecker: Fix internal error when inlining a function that returns a tuple containing an unsupported type inside a branch.
 * SMTChecker: Fix internal error when inlining functions that use state variables and belong to a different source.
 * SMTChecker: Fix internal error when reporting counterexamples concerning state variables from different source files.
 * SMTChecker: Fix SMT sort mismatch when using string literals.
 * View/Pure Checker: Properly detect state variable access through base class.
 * Yul Analyzer: Check availability of data objects already in analysis phase.
 * Yul Optimizer: Fix an issue where memory-accessing code was removed even though ``msize`` was used in the program.


### 0.5.10 (2019-06-25)

Important Bugfixes:
 * ABIEncoderV2: Fix incorrect abi encoding of storage array of data type that occupy multiple storage slots
 * Code Generator: Properly zero out higher order bits in elements of an array of negative numbers when assigning to storage and converting the type at the same time.


Compiler Features:
 * Commandline Interface: Experimental parser error recovery via the ``--error-recovery`` commandline switch or StandardCompiler `settings.parserErrorRecovery` boolean.
 * Optimizer: Add rule to simplify ``SUB(~0, X)`` to ``NOT(X)``.
 * Yul Optimizer: Make the optimizer work for all dialects of Yul including eWasm.


Bugfixes:
 * Type Checker: Set state mutability of the function type members ``gas`` and ``value`` to pure (while their return type inherits state mutability from the function type).
 * Yul / Inline Assembly Parser: Disallow trailing commas in function call arguments.


Build System:
 * Attempt to use stock Z3 cmake files to find Z3 and only fall back to manual discovery.
 * CMake: use imported targets for boost.
 * Emscripten build: upgrade to boost 1.70.
 * Generate a cmake error for gcc versions older than 5.0.



### 0.5.9 (2019-05-28)

Language Features:
 * Inline Assembly: Revert change introduced in 0.5.7: The ``callvalue()`` instruction does not require ``payable`` anymore.
 * Static Analyzer: Disallow libraries calling themselves externally.


Compiler Features:
 * Assembler: Encode the compiler version in the deployed bytecode.
 * Code Generator: Fix handling of structs of dynamic size as constructor parameters.
 * Inline Assembly: Disallow the combination of ``msize()`` and the Yul optimizer.
 * Metadata: Add IPFS hashes of source files.
 * Optimizer: Add rule to simplify SHL/SHR combinations.
 * Optimizer: Add rules for multiplication and division by left-shifted one.
 * SMTChecker: Support inherited state variables.
 * SMTChecker: Support tuples and function calls with multiple return values.
 * SMTChecker: Support ``delete``.
 * SMTChecker: Inline external function calls to ``this``.
 * Yul Optimizer: Simplify single-run ``for`` loops to ``if`` statements.
 * Yul Optimizer: Optimize representation of numbers.
 * Yul Optimizer: Do not inline recursive functions.
 * Yul Optimizer: Do not remove instructions that affect ``msize()`` if ``msize()`` is used.

Bugfixes:
 * Code Generator: Explicitly turn uninitialized internal function pointers into invalid functions when loaded from storage.
 * Code Generator: Fix assertion failure when assigning structs containing array of mapping.
 * Compiler Internals: Reset the Yul string repository before each compilation, freeing up memory.
 * SMTChecker: Fix bad cast in base constructor modifier.
 * SMTChecker: Fix internal error when visiting state variable inherited from base class.
 * SMTChecker: Fix internal error in fixed point operations.
 * SMTChecker: Fix internal error in assignment to unsupported type.
 * SMTChecker: Fix internal error in branching when inlining function calls that modify local variables.


### 0.5.8 (2019-04-30)

Important Bugfixes:
 * Code Generator: Fix initialization routine of uninitialized internal function pointers in constructor context.
 * Yul Optimizer: Fix SSA transform for multi-assignments.


Language Features:
 * ABIEncoderV2: Implement encoding of calldata arrays and structs.
 * Code Generation: Implement copying recursive structs from storage to memory.
 * Yul: Disallow function definitions inside for-loop init blocks.


Compiler Features:
 * ABI Decoder: Raise a runtime error on dirty inputs when using the experimental decoder.
 * Optimizer: Add rule for shifts by constants larger than 255 for Constantinople.
 * Optimizer: Add rule to simplify certain ANDs and SHL combinations
 * SMTChecker: Support arithmetic compound assignment operators.
 * SMTChecker: Support unary increment and decrement for array and mapping access.
 * SMTChecker: Show unsupported warning for inline assembly blocks.
 * SMTChecker: Support mod.
 * SMTChecker: Support ``contract`` type.
 * SMTChecker: Support ``this`` as address.
 * SMTChecker: Support address members.
 * Standard JSON Interface: Metadata settings now re-produce the original ``"useLiteralContent"`` setting from the compilation input.
 * Yul: Adds break and continue keywords to for-loop syntax.
 * Yul: Support ``.`` as part of identifiers.
 * Yul Optimizer: Adds steps for detecting and removing of dead code.
 * Yul Code Generator: Directly jump over a series of function definitions (instead of jumping over each one)


Bugfixes:
 * SMTChecker: Implement Boolean short-circuiting.
 * SMTChecker: SSA control-flow did not take into account state variables that were modified inside inlined functions that were called inside branches.
 * Type System: Use correct type name for contracts in event parameters when used in libraries. This affected code generation.
 * Type System: Allow direct call to base class functions that have overloads.
 * Type System: Warn about shadowing builtin variables if user variables are named ``this`` or ``super``.
 * Yul: Properly register functions and disallow shadowing between function variables and variables in the outside scope.


Build System:
 * Soltest: Add commandline option `--test` / `-t` to isoltest which takes a string that allows filtering unit tests.
 * soltest.sh: allow environment variable ``SOLIDITY_BUILD_DIR`` to specify build folder and add ``--help`` usage.


### 0.5.7 (2019-03-26)

Important Bugfixes:
 * ABIEncoderV2: Fix bugs related to loading short value types from storage when encoding an array or struct from storage.
 * ABIEncoderV2: Fix buffer overflow problem when encoding packed array from storage.
 * Optimizer: Fix wrong ordering of arguments in byte optimization rule for constants.


Language Features:
 * Function calls with named arguments now work with overloaded functions.


Compiler Features:
 * Inline Assembly: Issue error when using ``callvalue()`` inside nonpayable function (in the same way that ``msg.value`` already does).
 * Standard JSON Interface: Support "Yul" as input language.
 * SMTChecker: Show callstack together with model if applicable.
 * SMTChecker: Support modifiers.
 * Yul Optimizer: Enable stack allocation optimization by default if Yul optimizer is active (disable in ``yulDetails``).


Bugfixes:
 * Code Generator: Defensively pad memory for ``type(Contract).name`` to multiples of 32.
 * Type System: Detect and disallow internal function pointers as parameters for public/external library functions, even when they are nested/wrapped in structs, arrays or other types.
 * Yul Optimizer: Properly determine whether a variable can be eliminated during stack compression pass.
 * Yul / Inline Assembly Parser: Disallow more than one case statement with the same label inside a switch based on the label's integer value.


Build System:
 * Install scripts: Fix boost repository URL for CentOS 6.
 * Soltest: Fix hex string update in soltest.


### 0.5.6 (2019-03-13)

Important Bugfixes:
 * Yul Optimizer: Fix visitation order bug for the structural simplifier.
 * Optimizer: Fix overflow in optimization rule that simplifies double shift by constant.

Language Features:
 * Allow calldata arrays with dynamically encoded base types with ABIEncoderV2.
 * Allow dynamically encoded calldata structs with ABIEncoderV2.


Compiler Features:
 * Optimizer: Add rules for ``lt``-comparisons with constants.
 * Peephole Optimizer: Remove double ``iszero`` before ``jumpi``.
 * SMTChecker: Support enums without typecast.
 * SMTChecker: Support one-dimensional arrays.
 * Type Checker: Provide better error messages for some literal conversions.
 * Yul Optimizer: Add rule to remove empty default switch cases.
 * Yul Optimizer: Add rule to remove empty cases if no default exists.
 * Yul Optimizer: Add rule to replace a switch with no cases with ``pop(expression)``.


Bugfixes:
 * JSON ABI: Json description of library ABIs no longer contains functions with internal types like storage structs.
 * SMTChecker: Fix internal compiler error when contract contains too large rational number.
 * Type system: Detect if a contract's base uses types that require the experimental abi encoder while the contract still uses the old encoder.


Build System:
 * Soltest: Add support for arrays in function signatures.
 * Soltest: Add support for struct arrays in function signatures.
 * Soltest: Add support for left-aligned, unpadded hex string literals.

### 0.5.5 (2019-03-05)

Language Features:
 * Add support for getters of mappings with ``string`` or ``bytes`` key types.
 * Meta programming: Provide access to the name of contracts via ``type(C).name``.


Compiler Features:
 * Support ``petersburg`` as ``evmVersion`` and set as default.
 * Commandline Interface: Option to activate the experimental yul optimizer using ``-optimize-yul``.
 * Inline Assembly: Consider ``extcodehash`` as part of Constantinople.
 * Inline Assembly: Instructions unavailable to the currently configured EVM are errors now.
 * SMTChecker: Do not report underflow/overflow if they always revert. This removes false positives when using ``SafeMath``.
 * Standard JSON Interface: Allow retrieving metadata without triggering bytecode generation.
 * Standard JSON Interface: Provide fine-grained control over the optimizer via the settings.
 * Static Analyzer: Warn about expressions with custom types when they have no effect.
 * Optimizer: Add new rules with constants including ``LT``, ``GT``, ``AND`` and ``BYTE``.
 * Optimizer: Add rule for shifts with constants for Constantinople.
 * Optimizer: Combine multiple shifts with constant shift-by values into one.
 * Optimizer: Do not mask with 160-bits after ``CREATE`` and ``CREATE2`` as they are guaranteed to return an address or 0.
 * Optimizer: Support shifts in the constant optimiser for Constantinople.
 * Yul Optimizer: Add rule to replace switch statements with literals by matching case body.


Bugfixes:
 * ABIEncoderV2: Fix internal error related to bare delegatecall.
 * ABIEncoderV2: Fix internal error related to ecrecover.
 * ABIEncoderV2: Fix internal error related to mappings as library parameters.
 * ABIEncoderV2: Fix invalid signature for events containing structs emitted in libraries.
 * Inline Assembly: Proper error message for missing variables.
 * Optimizer: Fix internal error related to unused tag removal across assemblies. This never generated any invalid code.
 * SMTChecker: Fix crash related to statically-sized arrays.
 * TypeChecker: Fix internal error and disallow index access on contracts and libraries.
 * Yul: Properly detect name clashes with functions before their declaration.
 * Yul: Take built-in functions into account in the compilability checker.
 * Yul Optimizer: Properly take reassignments to variables in sub-expressions into account when replacing in the ExpressionSimplifier.


Build System:
 * Soltest: Add support for left-aligned, padded hex literals.
 * Soltest: Add support for right-aligned, padded boolean literals.

### 0.5.4 (2019-02-12)

Language Features:
 * Allow calldata structs without dynamically encoded members with ABIEncoderV2.


Compiler Features:
 * ABIEncoderV2: Implement packed encoding.
 * C API (``libsolc`` / raw ``soljson.js``): Introduce ``solidity_free`` method which releases all internal buffers to save memory.
 * Commandline Interface: Adds new option ``--new-reporter`` for improved diagnostics formatting
   along with ``--color`` and ``--no-color`` for colorized output to be forced (or explicitly disabled).


Bugfixes:
 * Code Generator: Defensively pad allocation of creationCode and runtimeCode to multiples of 32 bytes.
 * Commandline Interface: Allow yul optimizer only for strict assembly.
 * Parser: Disallow empty import statements.
 * Type Checker: Disallow mappings with data locations other than ``storage``.
 * Type Checker: Fix internal error when a struct array index does not fit into a uint256.
 * Type System: Properly report packed encoded size for arrays and structs (mostly unused until now).


Build System:
 * Add support for continuous fuzzing via Google oss-fuzz
 * SMT: If using Z3, require version 4.6.0 or newer.
 * Soltest: Add parser that is used in the file-based unit test environment.
 * Ubuntu PPA Packages: Use CVC4 as SMT solver instead of Z3


### 0.5.3 (2019-01-22)

Language Features:
 * Provide access to creation and runtime code of contracts via ``type(C).creationCode`` / ``type(C).runtimeCode``.


Compiler Features:
 * Control Flow Graph: Warn about unreachable code.
 * SMTChecker: Support basic typecasts without truncation.
 * SMTChecker: Support external function calls and erase all knowledge regarding storage variables and references.


Bugfixes:
 * Emscripten: Split simplification rule initialization up further to work around issues with soljson.js in some browsers.
 * Type Checker: Disallow calldata structs until implemented.
 * Type Checker: Return type error if fixed point encoding is attempted instead of throwing ``UnimplementedFeatureError``.
 * Yul: Check that arguments to ``dataoffset`` and ``datasize`` are literals at parse time and properly take this into account in the optimizer.
 * Yul: Parse number literals for detecting duplicate switch cases.
 * Yul: Require switch cases to have the same type.


Build System:
 * Emscripten: Upgrade to emscripten 1.38.8 on travis and circleci.


### 0.5.2 (2018-12-19)

Language Features:
 * Control Flow Graph: Detect every access to uninitialized storage pointers.


Compiler Features:
 * Inline Assembly: Improve error messages around invalid function argument count.
 * Code Generator: Only check callvalue once if all functions are non-payable.
 * Code Generator: Use codecopy for string constants more aggressively.
 * Code Generator: Use binary search for dispatch function if more efficient. The size/speed tradeoff can be tuned using ``--optimize-runs``.
 * SMTChecker: Support mathematical and cryptographic functions in an uninterpreted way.
 * SMTChecker: Support one-dimensional mappings.
 * Standard JSON Interface: Disallow unknown keys in standard JSON input.
 * Standard JSON Interface: Only run code generation if it has been requested. This could lead to unsupported feature errors only being reported at the point where you request bytecode.
 * Static Analyzer: Do not warn about unused variables or state mutability for functions with an empty body.
 * Type Checker: Add an additional reason to be displayed when type conversion fails.
 * Yul: Support object access via ``datasize``, ``dataoffset`` and ``datacopy`` in standalone assembly mode.


Bugfixes:
 * Standard JSON Interface: Report specific error message for json input errors instead of internal compiler error.


Build System:
 * Replace the trusty PPA build by a static build on cosmic that is used for the trusty package instead.
 * Remove support for Visual Studio 2015.


### 0.5.1 (2018-12-03)

Language Features:
 * Allow mapping type for parameters and return variables of public and external library functions.
 * Allow public functions to override external functions.

Compiler Features:
 * Code generator: Do not perform redundant double cleanup on unsigned integers when loading from calldata.
 * Commandline interface: Experimental ``--optimize`` option for assembly mode (``--strict-assembly`` and ``--yul``).
 * SMTChecker: SMTLib2 queries and responses passed via standard JSON compiler interface.
 * SMTChecker: Support ``msg``, ``tx`` and ``block`` member variables.
 * SMTChecker: Support ``gasleft()`` and ``blockhash()`` functions.
 * SMTChecker: Support internal bound function calls.
 * Yul: Support Yul objects in ``--assemble``, ``--strict-assembly`` and ``--yul`` commandline options.

Bugfixes:
 * Assembly output: Do not mix in/out jump annotations with arguments.
 * Commandline interface: Fix crash when using ``--ast`` on empty runtime code.
 * Code Generator: Annotate jump from calldata decoder to function as "jump in".
 * Code Generator: Fix internal error related to state variables of function type access via base contract name.
 * Optimizer: Fix nondeterminism bug related to the boost version and constants representation. The bug only resulted in less optimal but still correct code because the generated routine is always verified to be correct.
 * Type Checker: Properly detect different return types when overriding an external interface function with a public contract function.
 * Type Checker: Disallow struct return types for getters of public state variables unless the new ABI encoder is active.
 * Type Checker: Fix internal compiler error when a field of a struct used as a parameter in a function type has a non-existent type.
 * Type Checker: Disallow functions ``sha3`` and ``suicide`` also without a function call.
 * Type Checker: Fix internal compiler error with ``super`` when base contract function is not implemented.
 * Type Checker: Fixed internal error when trying to create abstract contract in some cases.
 * Type Checker: Fixed internal error related to double declaration of events.
 * Type Checker: Disallow inline arrays of mapping type.
 * Type Checker: Consider abstract function to be implemented by public state variable.

Build System:
 * CMake: LLL is not built anymore by default. Must configure it with CMake as `-DLLL=ON`.
 * Docker: Includes both Scratch and Alpine images.
 * Emscripten: Upgrade to Emscripten SDK 1.37.21 and boost 1.67.

Solc-Js:
 * Fix handling of standard-json in the commandline executable.
 * Remove support of nodejs 4.


### 0.5.0 (2018-11-13)

How to update your code:
 * Change every ``.call()`` to a ``.call("")`` and every ``.call(signature, a, b, c)`` to use ``.call(abi.encodeWithSignature(signature, a, b, c))`` (the last one only works for value types).
 * Change every ``keccak256(a, b, c)`` to ``keccak256(abi.encodePacked(a, b, c))``.
 * Add ``public`` to every function and ``external`` to every fallback or interface function that does not specify its visibility already.
 * Make your fallback functions ``external``.
 * Explicitly state the data location for all variables of struct, array or mapping types (including function parameters), e.g. change ``uint[] x = m_x`` to ``uint[] storage x = m_x``. Note that ``external`` functions require parameters with a data location of ``calldata``.
 * Explicitly convert values of contract type to addresses before using an ``address`` member. Example: if ``c`` is a contract, change ``c.transfer(...)`` to ``address(c).transfer(...)``.
 * Declare variables and especially function arguments as ``address payable``, if you want to call ``transfer`` on them.

Breaking Changes:
 * ABI Encoder: Properly pad data from calldata (``msg.data`` and external function parameters). Use ``abi.encodePacked`` for unpadded encoding.
 * C API (``libsolc`` / raw ``soljson.js``): Removed the ``version``, ``license``, ``compileSingle``, ``compileJSON``, ``compileJSONCallback`` methods
   and replaced them with the ``solidity_license``, ``solidity_version`` and ``solidity_compile`` methods.
 * Code Generator: Signed right shift uses proper arithmetic shift, i.e. rounding towards negative infinity. Warning: this may silently change the semantics of existing code!
 * Code Generator: Revert at runtime if calldata is too short or points out of bounds. This is done inside the ``ABI decoder`` and therefore also applies to ``abi.decode()``.
 * Code Generator: Use ``STATICCALL`` for ``pure`` and ``view`` functions. This was already the case in the experimental 0.5.0 mode.
 * Commandline interface: Remove obsolete ``--formal`` option.
 * Commandline interface: Rename the ``--julia`` option to ``--yul``.
 * Commandline interface: Require ``-`` if standard input is used as source.
 * Commandline interface: Use hash of library name for link placeholder instead of name itself.
 * Compiler interface: Disallow remappings with empty prefix.
 * Control Flow Analyzer: Consider mappings as well when checking for uninitialized return values.
 * Control Flow Analyzer: Turn warning about returning uninitialized storage pointers into an error.
 * General: ``continue`` in a ``do...while`` loop jumps to the condition (it used to jump to the loop body). Warning: this may silently change the semantics of existing code.
 * General: Disallow declaring empty structs.
 * General: Disallow raw ``callcode`` (was already deprecated in 0.4.12). It is still possible to use it via inline assembly.
 * General: Disallow ``var`` keyword.
 * General: Disallow ``sha3`` and ``suicide`` aliases.
 * General: Disallow the ``throw`` statement. This was already the case in the experimental 0.5.0 mode.
 * General: Disallow the ``years`` unit denomination (was already deprecated in 0.4.24)
 * General: Introduce ``emit`` as a keyword instead of parsing it as identifier.
 * General: New keywords: ``calldata`` and ``constructor``
 * General: New reserved keywords: ``alias``, ``apply``, ``auto``, ``copyof``, ``define``, ``immutable``,
   ``implements``, ``macro``, ``mutable``, ``override``, ``partial``, ``promise``, ``reference``, ``sealed``,
   ``sizeof``, ``supports``, ``typedef`` and ``unchecked``.
 * General: Remove assembly instruction aliases ``sha3`` and ``suicide``
 * General: C99-style scoping rules are enforced now. This was already the case in the experimental 0.5.0 mode.
 * General: Disallow combining hex numbers with unit denominations (e.g. ``0x1e wei``). This was already the case in the experimental 0.5.0 mode.
 * JSON AST: Remove ``constant`` and ``payable`` fields (the information is encoded in the ``stateMutability`` field).
 * JSON AST: Replace the ``isConstructor`` field by a new ``kind`` field, which can be ``constructor``, ``fallback`` or ``function``.
 * Interface: Remove "clone contract" feature. The ``--clone-bin`` and ``--combined-json clone-bin`` commandline options are not available anymore.
 * Name Resolver: Do not exclude public state variables when looking for conflicting declarations.
 * Optimizer: Remove the no-op ``PUSH1 0 NOT AND`` sequence.
 * Parser: Disallow trailing dots that are not followed by a number.
 * Parser: Remove ``constant`` as function state mutability modifier.
 * Parser: Disallow uppercase X in hex number literals
 * Type Checker: Disallow assignments between tuples with different numbers of components. This was already the case in the experimental 0.5.0 mode.
 * Type Checker: Disallow values for constants that are not compile-time constants. This was already the case in the experimental 0.5.0 mode.
 * Type Checker: Disallow arithmetic operations for boolean variables.
 * Type Checker: Disallow tight packing of literals. This was already the case in the experimental 0.5.0 mode.
 * Type Checker: Disallow calling base constructors without parentheses. This was already the case in the experimental 0.5.0 mode.
 * Type Checker: Disallow conversions between ``bytesX`` and ``uintY`` of different size.
 * Type Checker: Disallow conversions between unrelated contract types. Explicit conversion via ``address`` can still achieve it.
 * Type Checker: Disallow empty return statements for functions with one or more return values.
 * Type Checker: Disallow empty tuple components. This was partly already the case in the experimental 0.5.0 mode.
 * Type Checker: Disallow multi-variable declarations with mismatching number of values. This was already the case in the experimental 0.5.0 mode.
 * Type Checker: Disallow specifying base constructor arguments multiple times in the same inheritance hierarchy. This was already the case in the experimental 0.5.0 mode.
 * Type Checker: Disallow calling constructor with wrong argument count. This was already the case in the experimental 0.5.0 mode.
 * Type Checker: Disallow uninitialized storage variables. This was already the case in the experimental 0.5.0 mode.
 * Type Checker: Detecting cyclic dependencies in variables and structs is limited in recursion to 256.
 * Type Checker: Require explicit data location for all variables, including function parameters. This was partly already the case in the experimental 0.5.0 mode.
 * Type Checker: Only accept a single ``bytes`` type for ``.call()`` (and family), ``keccak256()``, ``sha256()`` and ``ripemd160()``.
 * Type Checker: Fallback function must be external. This was already the case in the experimental 0.5.0 mode.
 * Type Checker: Interface functions must be declared external. This was already the case in the experimental 0.5.0 mode.
 * Type Checker: Address members are not included in contract types anymore. An explicit conversion is now required before invoking an ``address`` member from a contract.
 * Type Checker: Disallow "loose assembly" syntax entirely. This means that jump labels, jumps and non-functional instructions cannot be used anymore.
 * Type System: Disallow explicit and implicit conversions from decimal literals to ``bytesXX`` types.
 * Type System: Disallow explicit and implicit conversions from hex literals to ``bytesXX`` types of different size.
 * Type System: Distinguish between payable and non-payable address types.
 * View Pure Checker: Disallow ``msg.value`` in (or introducing it via a modifier to) a non-payable function.
 * Remove obsolete ``std`` directory from the Solidity repository. This means accessing ``https://github.com/ethereum/solidity/blob/develop/std/*.sol`` (or ``https://github.com/ethereum/solidity/std/*.sol`` in Remix) will not be possible.
 * References Resolver: Turn missing storage locations into an error. This was already the case in the experimental 0.5.0 mode.
 * Syntax Checker: Disallow functions without implementation to use modifiers. This was already the case in the experimental 0.5.0 mode.
 * Syntax Checker: Named return values in function types are an error.
 * Syntax Checker: Strictly require visibility specifier for functions. This was already the case in the experimental 0.5.0 mode.
 * Syntax Checker: Disallow unary ``+``. This was already the case in the experimental 0.5.0 mode.
 * Syntax Checker: Disallow single statement variable declaration inside if/while/for bodies that are not blocks.
 * View Pure Checker: Strictly enforce state mutability. This was already the case in the experimental 0.5.0 mode.

Language Features:
 * General: Add ``staticcall`` to ``address``.
 * General: Allow appending ``calldata`` keyword to types, to explicitly specify data location for arguments of external functions.
 * General: Support ``pop()`` for storage arrays.
 * General: Scoping rules now follow the C99-style.
 * General: Allow ``enum``s in interfaces.
 * General: Allow ``mapping`` storage pointers as arguments and return values in all internal functions.
 * General: Allow ``struct``s in interfaces.
 * General: Provide access to the ABI decoder through ``abi.decode(bytes memory data, (...))``.
 * General: Disallow zero length for fixed-size arrays.
 * Parser: Accept the ``address payable`` type during parsing.

Compiler Features:
 * Build System: Support for Mojave version of macOS added.
 * Code Generator: ``CREATE2`` instruction has been updated to match EIP1014 (aka "Skinny CREATE2"). It also is accepted as part of Constantinople.
 * Code Generator: ``EXTCODEHASH`` instruction has been added based on EIP1052.
 * Type Checker: Nicer error message when trying to reference overloaded identifiers in inline assembly.
 * Type Checker: Show named argument in case of error.
 * Type System: IntegerType is split into IntegerType and AddressType internally.
 * Tests: Determine transaction status during IPC calls.
 * Code Generator: Allocate and free local variables according to their scope.
 * Removed ``pragma experimental "v0.5.0";``.
 * Syntax Checker: Improved error message for lookup in function types.
 * Name Resolver: Updated name suggestion look up function to take into account length of the identifier: 1: no search, 2-3: at most one change, 4-: at most two changes
 * SMTChecker: Support calls to internal functions that return none or a single value.

Bugfixes:
 * Build System: Support versions of CVC4 linked against CLN instead of GMP. In case of compilation issues due to the experimental SMT solver support, the solvers can be disabled when configuring the project with CMake using ``-DUSE_CVC4=OFF`` or ``-DUSE_Z3=OFF``.
 * Tests: Fix chain parameters to make ipc tests work with newer versions of cpp-ethereum.
 * Code Generator: Fix allocation of byte arrays (zeroed out too much memory).
 * Code Generator: Properly handle negative number literals in ABIEncoderV2.
 * Code Generator: Do not crash on using a length of zero for multidimensional fixed-size arrays.
 * Commandline Interface: Correctly handle paths with backslashes on windows.
 * Control Flow Analyzer: Ignore unimplemented functions when detecting uninitialized storage pointer returns.
 * Fix NatSpec json output for `@notice` and `@dev` tags on contract definitions.
 * Optimizer: Correctly estimate gas costs of constants for special cases.
 * Optimizer: Fix simplification rule initialization bug that appeared on some emscripten platforms.
 * References Resolver: Do not crash on using ``_slot`` and ``_offset`` suffixes on their own.
 * References Resolver: Enforce ``storage`` as data location for mappings.
 * References Resolver: Properly handle invalid references used together with ``_slot`` and ``_offset``.
 * References Resolver: Report error instead of assertion fail when FunctionType has an undeclared type as parameter.
 * References Resolver: Fix high CPU usage when using large variable names issue. Only suggest similar name if identifiers shorter than 80 characters.
 * Type Checker: Default data location for type conversions (e.g. from literals) is memory and not storage.
 * Type Checker: Disallow assignments to mappings within tuple assignments as well.
 * Type Checker: Disallow packed encoding of arrays of structs.
 * Type Checker: Allow assignments to local variables of mapping types.
 * Type Checker: Consider fixed size arrays when checking for recursive structs.
 * Type Checker: Fix crashes in erroneous tuple assignments in which the type of the right hand side cannot be determined.
 * Type Checker: Fix freeze for negative fixed-point literals very close to ``0``, such as ``-1e-100``.
 * Type Checker: Dynamic types as key for public mappings return error instead of assertion fail.
 * Type Checker: Fix internal error when array index value is too large.
 * Type Checker: Fix internal error when fixed-size array is too large to be encoded.
 * Type Checker: Fix internal error for array type conversions.
 * Type Checker: Fix internal error when array index is not an unsigned.
 * Type System: Allow arbitrary exponents for literals with a mantissa of zero.
 * Parser: Fix incorrect source location for nameless parameters.
 * Command Line Interface: Fix internal error when compiling stdin with no content and --ast option.


### 0.4.26 (2019-04-29)

Important Bugfixes:
 * Code Generator: Fix initialization routine of uninitialized internal function pointers in constructor context.
 * Type System: Use correct type name for contracts in event parameters when used in libraries. This affected code generation.

Bugfixes:
 * ABIEncoderV2: Refuse to generate code that is known to be potentially buggy.
 * General: Split rule list such that JavaScript environments with small stacks can use the compiler.

Note: The above changes are not included in 0.5.0, because they were backported.


### 0.4.25 (2018-09-12)

Important Bugfixes:
 * Code Generator: Properly perform cleanup for exponentiation and non-256 bit types.
 * Type Checker: Report error when using indexed structs in events with experimental ABIEncoderV2. This used to log wrong values.
 * Type Checker: Report error when using structs in events without experimental ABIEncoderV2. This used to crash or log the wrong values.
 * Parser: Consider all unicode line terminators (LF, VF, FF, CR, NEL, LS, PS) for single-line comments
   and string literals. They are invalid in strings and will end comments.
 * Parser: Disallow unterminated multi-line comments at the end of input.
 * Parser: Treat ``/** /`` as unterminated multi-line comment.

### 0.4.24 (2018-05-16)

Language Features:
 * Code Generator: Use native shift instructions on target Constantinople.
 * General: Allow multiple variables to be declared as part of a tuple assignment, e.g. ``(uint a, uint b) = ...``.
 * General: Remove deprecated ``constant`` as function state modifier from documentation and tests (but still leave it as a valid feature).
 * Type Checker: Deprecate the ``years`` unit denomination and raise a warning for it (or an error as experimental 0.5.0 feature).
 * Type Checker: Make literals (without explicit type casting) an error for tight packing as experimental 0.5.0 feature.
 * Type Checker: Warn about wildcard tuple assignments (this will turn into an error with version 0.5.0).
 * Type Checker: Warn when ``keccak256``, ``sha256`` and ``ripemd160`` are not used with a single bytes argument (suggest to use ``abi.encodePacked(...)``). This will turn into an error with version 0.5.0.

Compiler Features:
 * Build System: Update internal dependency of jsoncpp to 1.8.4, which introduces more strictness and reduces memory usage.
 * Control Flow Graph: Add Control Flow Graph as analysis structure.
 * Control Flow Graph: Warn about returning uninitialized storage pointers.
 * Gas Estimator: Only explore paths with higher gas costs. This reduces accuracy but greatly improves the speed of gas estimation.
 * Optimizer: Remove unnecessary masking of the result of known short instructions (``ADDRESS``, ``CALLER``, ``ORIGIN`` and ``COINBASE``).
 * Parser: Display nicer error messages by showing the actual tokens and not internal names.
 * Parser: Use the entire location of the token instead of only its starting position as source location for parser errors.
 * SMT Checker: Support state variables of integer and bool type.

Bugfixes:
 * Code Generator: Fix ``revert`` with reason coming from a state or local string variable.
 * Type Checker: Show proper error when trying to ``emit`` a non-event.
 * Type Checker: Warn about empty tuple components (this will turn into an error with version 0.5.0).
 * Type Checker: The ABI encoding functions are pure and thus can be used for constants.

### 0.4.23 (2018-04-19)

Features:
 * Build system: Support Ubuntu Bionic.
 * SMTChecker: Integration with CVC4 SMT solver
 * Syntax Checker: Warn about functions named "constructor".

Bugfixes:
 * Type Checker: Improve error message for failed function overload resolution.
 * Type Checker: Do not complain about new-style constructor and fallback function to have the same name.
 * Type Checker: Detect multiple constructor declarations in the new syntax and old syntax.
 * Type Checker: Explicit conversion of ``bytesXX`` to ``contract`` is properly disallowed.

### 0.4.22 (2018-04-16)

Features:
 * Code Generator: Initialize arrays without using ``msize()``.
 * Code Generator: More specialized and thus optimized implementation for ``x.push(...)``
 * Commandline interface: Error when missing or inaccessible file detected. Suppress it with the ``--ignore-missing`` flag.
 * Constant Evaluator: Fix evaluation of single element tuples.
 * General: Add encoding routines ``abi.encodePacked``, ``abi.encode``, ``abi.encodeWithSelector`` and ``abi.encodeWithSignature``.
 * General: Add global function ``gasleft()`` and deprecate ``msg.gas``.
 * General: Add global function ``blockhash(uint)`` and deprecate ``block.hash(uint)``.
 * General: Allow providing reason string for ``revert()`` and ``require()``.
 * General: Introduce new constructor syntax using the ``constructor`` keyword as experimental 0.5.0 feature.
 * General: Limit the number of errors output in a single run to 256.
 * General: Support accessing dynamic return data in post-byzantium EVMs.
 * General: Allow underscores in numeric and hex literals to separate thousands and quads.
 * Inheritance: Error when using empty parentheses for base class constructors that require arguments as experimental 0.5.0 feature.
 * Inheritance: Error when using no parentheses in modifier-style constructor calls as experimental 0.5.0 feature.
 * Interfaces: Allow overriding external functions in interfaces with public in an implementing contract.
 * Optimizer: Optimize ``SHL`` and ``SHR`` only involving constants (Constantinople only).
 * Optimizer: Remove useless ``SWAP1`` instruction preceding a commutative instruction (such as ``ADD``, ``MUL``, etc).
 * Optimizer: Replace comparison operators (``LT``, ``GT``, etc) with opposites if preceded by ``SWAP1``, e.g. ``SWAP1 LT`` is replaced with ``GT``.
 * Optimizer: Optimize across ``mload`` if ``msize()`` is not used.
 * Static Analyzer: Error on duplicated super constructor calls as experimental 0.5.0 feature.
 * Syntax Checker: Issue warning for empty structs (or error as experimental 0.5.0 feature).
 * Syntax Checker: Warn about modifiers on functions without implementation (this will turn into an error with version 0.5.0).
 * Syntax Tests: Add source locations to syntax test expectations.
 * Type Checker: Improve documentation and warnings for accessing contract members inherited from ``address``.

Bugfixes:
 * Code Generator: Allow ``block.blockhash`` without being called.
 * Code Generator: Do not include internal functions in the runtime bytecode which are only referenced in the constructor.
 * Code Generator: Properly skip unneeded storage array cleanup when not reducing length.
 * Code Generator: Bugfix in modifier lookup in libraries.
 * Code Generator: Implement packed encoding of external function types.
 * Code Generator: Treat empty base constructor argument list as not provided.
 * Code Generator: Properly force-clean bytesXX types for shortening conversions.
 * Commandline interface: Fix error messages for imported files that do not exist.
 * Commandline interface: Support ``--evm-version constantinople`` properly.
 * DocString Parser: Fix error message for empty descriptions.
 * Gas Estimator: Correctly ignore costs of fallback function for other functions.
 * JSON AST: Remove storage qualifier for type name strings.
 * Parser: Fix internal compiler error when parsing ``var`` declaration without identifier.
 * Parser: Fix parsing of getters for function type variables.
 * Standard JSON: Support ``constantinople`` as ``evmVersion`` properly.
 * Static Analyzer: Fix non-deterministic order of unused variable warnings.
 * Static Analyzer: Invalid arithmetic with constant expressions causes errors.
 * Type Checker: Fix detection of recursive structs.
 * Type Checker: Fix asymmetry bug when comparing with literal numbers.
 * Type System: Improve error message when attempting to shift by a fractional amount.
 * Type System: Make external library functions accessible.
 * Type System: Prevent encoding of weird types.
 * Type System: Restrict rational numbers to 4096 bits.

### 0.4.21 (2018-03-07)

Features:
 * Code Generator: Assert that ``k != 0`` for ``mulmod(a, b, k)`` and ``addmod(a, b, k)`` as experimental 0.5.0 feature.
 * Code Generator: Do not retain any gas in calls (except if EVM version is set to homestead).
 * Code Generator: Use ``STATICCALL`` opcode for calling ``view`` and ``pure`` functions as experimental 0.5.0 feature.
 * General: C99/C++-style scoping rules (instead of JavaScript function scoping) take effect as experimental v0.5.0 feature.
 * General: Improved messaging when error spans multiple lines of a sourcefile
 * General: Support and recommend using ``emit EventName();`` to call events explicitly.
 * Inline Assembly: Enforce strict mode as experimental 0.5.0 feature.
 * Interface: Provide ability to select target EVM version (homestead or byzantium, with byzantium being the default).
 * Standard JSON: Reject badly formatted invalid JSON inputs.
 * Type Checker: Disallow uninitialized storage pointers as experimental 0.5.0 feature.
 * Syntax Analyser: Do not warn about experimental features if they do not concern code generation.
 * Syntax Analyser: Do not warn about ``pragma experimental "v0.5.0"`` and do not set the experimental flag in the bytecode for this.
 * Syntax Checker: Mark ``throw`` as an error as experimental 0.5.0 feature.
 * Syntax Checker: Issue error if no visibility is specified on contract functions as experimental 0.5.0 feature.
 * Syntax Checker: Issue warning when using overloads of ``address`` on contract instances.
 * Type Checker: disallow combining hex numbers and unit denominations as experimental 0.5.0 feature.

Bugfixes:
 * Assembly: Raise error on oversized number literals in assembly.
 * JSON-AST: Add "documentation" property to function, event and modifier definition.
 * Resolver: Properly determine shadowing for imports with aliases.
 * Standalone Assembly: Do not ignore input after closing brace of top level block.
 * Standard JSON: Catch errors properly when invalid "sources" are passed.
 * Standard JSON: Ensure that library addresses supplied are of correct length and hex prefixed.
 * Type Checker: Properly detect which array and struct types are unsupported by the old ABI encoder.
 * Type Checker: Properly warn when using ``_offset`` and ``_slot`` for constants in inline assembly.
 * Commandline interface: throw error if option is unknown

### 0.4.20 (2018-02-14)

Features:
 * Code Generator: Prevent non-view functions in libraries from being called
   directly (as opposed to via delegatecall).
 * Commandline interface: Support strict mode of assembly (disallowing jumps,
   instructional opcodes, etc) with the ``--strict-assembly`` switch.
 * Inline Assembly: Issue warning for using jump labels (already existed for jump instructions).
 * Inline Assembly: Support some restricted tokens (return, byte, address) as identifiers in Iulia mode.
 * Optimiser: Replace ``x % 2**i`` by ``x & (2**i-1)``.
 * Resolver: Continue resolving references after the first error.
 * Resolver: Suggest alternative identifiers if a given identifier is not found.
 * SMT Checker: Take if-else branch conditions into account in the SMT encoding of the program
   variables.
 * Syntax Checker: Deprecate the ``var`` keyword (and mark it an error as experimental 0.5.0 feature).
 * Type Checker: Allow `this.f.selector` to be a pure expression.
 * Type Checker: Issue warning for using ``public`` visibility for interface functions.
 * Type Checker: Limit the number of warnings raised for creating abstract contracts.

Bugfixes:
 * Error Output: Truncate huge number literals in the middle to avoid output blow-up.
 * Parser: Disallow event declarations with no parameter list.
 * Standard JSON: Populate the ``sourceLocation`` field in the error list.
 * Standard JSON: Properly support contract and library file names containing a colon (such as URLs).
 * Type Checker: Suggest the experimental ABI encoder if using ``struct``s as function parameters
   (instead of an internal compiler error).
 * Type Checker: Improve error message for wrong struct initialization.

### 0.4.19 (2017-11-30)

Features:
 * Code Generator: New ABI decoder which supports structs and arbitrarily nested
   arrays and checks input size (activate using ``pragma experimental ABIEncoderV2;``).
 * General: Allow constant variables to be used as array length.
 * Inline Assembly: ``if`` statement.
 * Standard JSON: Support the ``outputSelection`` field for selective compilation of target artifacts.
 * Syntax Checker: Turn the usage of ``callcode`` into an error as experimental 0.5.0 feature.
 * Type Checker: Improve address checksum warning.
 * Type Checker: More detailed errors for invalid array lengths (such as division by zero).

Bugfixes:

### 0.4.18 (2017-10-18)

Features:
 * Code Generator: Always use all available gas for calls as experimental 0.5.0 feature
   (previously, some amount was retained in order to work in pre-Tangerine-Whistle
   EVM versions)
 * Parser: Better error message for unexpected trailing comma in parameter lists.
 * Standard JSON: Support the ``outputSelection`` field for selective compilation of supplied sources.
 * Syntax Checker: Unary ``+`` is now a syntax error as experimental 0.5.0 feature.
 * Type Checker: Disallow non-pure constant state variables as experimental 0.5.0 feature.
 * Type Checker: Do not add members of ``address`` to contracts as experimental 0.5.0 feature.
 * Type Checker: Force interface functions to be external as experimental 0.5.0 feature.
 * Type Checker: Require ``storage`` or ``memory`` keyword for local variables as experimental 0.5.0 feature.
 * Compiler Interface: Better formatted error message for long source snippets

Bugfixes:
 * Code Generator: Allocate one byte per memory byte array element instead of 32.
 * Code Generator: Do not accept data with less than four bytes (truncated function
   signature) for regular function calls - fallback function is invoked instead.
 * Optimizer: Remove unused stack computation results.
 * Parser: Fix source location of VariableDeclarationStatement.
 * Type Checker: Allow ``gas`` in view functions.
 * Type Checker: Do not mark event parameters as shadowing state variables.
 * Type Checker: Prevent duplicate event declarations.
 * Type Checker: Properly check array length and don't rely on an assertion in code generation.
 * Type Checker: Properly support overwriting members inherited from ``address`` in a contract
   (such as ``balance``, ``transfer``, etc.)
 * Type Checker: Validate each number literal in tuple expressions even if they are not assigned from.

### 0.4.17 (2017-09-21)

Features:
 * Assembly Parser: Support multiple assignment (``x, y := f()``).
 * Code Generator: Keep a single copy of encoding functions when using the experimental "ABIEncoderV2".
 * Code Generator: Partial support for passing ``structs`` as arguments and return parameters (requires ``pragma experimental ABIEncoderV2;`` for now).
 * General: Support ``pragma experimental "v0.5.0";`` to activate upcoming breaking changes.
 * General: Added ``.selector`` member on external function types to retrieve their signature.
 * Optimizer: Add new optimization step to remove unused ``JUMPDEST``s.
 * Static Analyzer: Warn when using deprecated builtins ``sha3`` and ``suicide``
   (replaced by ``keccak256`` and ``selfdestruct``, introduced in 0.4.2 and 0.2.0, respectively).
 * Syntax Checker: Warn if no visibility is specified on contract functions.
 * Type Checker: Display helpful warning for unused function arguments/return parameters.
 * Type Checker: Do not show the same error multiple times for events.
 * Type Checker: Greatly reduce the number of duplicate errors shown for duplicate constructors and functions.
 * Type Checker: Warn on using literals as tight packing parameters in ``keccak256``, ``sha3``, ``sha256`` and ``ripemd160``.
 * Type Checker: Enforce ``view`` and ``pure``.
 * Type Checker: Enforce ``view`` / ``constant`` with error as experimental 0.5.0 feature.
 * Type Checker: Enforce fallback functions to be ``external`` as experimental 0.5.0 feature.

Bugfixes:
 * ABI JSON: Include all overloaded events.
 * Parser: Crash fix related to parseTypeName.
 * Type Checker: Allow constant byte arrays.

### 0.4.16 (2017-08-24)

Features:
 * ABI JSON: Include new field ``stateMutability`` with values ``pure``, ``view``,
   ``nonpayable`` and ``payable``.
 * Analyzer: Experimental partial support for Z3 SMT checker ("SMTChecker").
 * Build System: Shared libraries (``libdevcore``, ``libevmasm``, ``libsolidity``
   and ``liblll``) are no longer produced during the build process.
 * Code generator: Experimental new implementation of ABI encoder that can
   encode arbitrarily nested arrays ("ABIEncoderV2")
 * Metadata: Store experimental flag in metadata CBOR.
 * Parser: Display previous visibility specifier in error if multiple are found.
 * Parser: Introduce ``pure`` and ``view`` keyword for functions,
   ``constant`` remains an alias for ``view`` and pureness is not enforced yet,
   so use with care.
 * Static Analyzer: Warn about large storage structures.
 * Syntax Checker: Support ``pragma experimental <feature>;`` to turn on
   experimental features.
 * Type Checker: More detailed error message for invalid overrides.
 * Type Checker: Warn about shifting a literal.

Bugfixes:
 * Assembly Parser: Be more strict about number literals.
 * Assembly Parser: Limit maximum recursion depth.
 * Parser: Enforce commas between array and tuple elements.
 * Parser: Limit maximum recursion depth.
 * Type Checker: Crash fix related to ``using``.
 * Type Checker: Disallow constructors in libraries.
 * Type Checker: Reject the creation of interface contracts using the ``new`` statement.

### 0.4.15 (2017-08-08)

Features:
 * Type Checker: Show unimplemented function if trying to instantiate an abstract class.

Bugfixes:
 * Code Generator: ``.delegatecall()`` should always return execution outcome.
 * Code Generator: Provide "new account gas" for low-level ``callcode`` and ``delegatecall``.
 * Type Checker: Constructors must be implemented if declared.
 * Type Checker: Disallow the ``.gas()`` modifier on ``ecrecover``, ``sha256`` and ``ripemd160``.
 * Type Checker: Do not mark overloaded functions as shadowing other functions.
 * Type Checker: Internal library functions must be implemented if declared.

### 0.4.14 (2017-07-31)

Features:
 * C API (``jsonCompiler``): Export the ``license`` method.
 * Code Generator: Optimise the fallback function, by removing a useless jump.
 * Inline Assembly: Show useful error message if trying to access calldata variables.
 * Inline Assembly: Support variable declaration without initial value (defaults to 0).
 * Metadata: Only include files which were used to compile the given contract.
 * Type Checker: Disallow value transfers to contracts without a payable fallback function.
 * Type Checker: Include types in explicit conversion error message.
 * Type Checker: Raise proper error for arrays too large for ABI encoding.
 * Type checker: Warn if using ``this`` in a constructor.
 * Type checker: Warn when existing symbols, including builtins, are overwritten.

Bugfixes:
 * Code Generator: Properly clear return memory area for ecrecover.
 * Type Checker: Fix crash for some assignment to non-lvalue.
 * Type Checker: Fix invalid "specify storage keyword" warning for reference members of structs.
 * Type Checker: Mark modifiers as internal.
 * Type Checker: Re-allow multiple mentions of the same modifier per function.


### 0.4.13 (2017-07-06)

Features:
 * Syntax Checker: Deprecated "throw" in favour of require(), assert() and revert().
 * Type Checker: Warn if a local storage reference variable does not explicitly use the keyword ``storage``.

Bugfixes:
 * Code Generator: Correctly unregister modifier variables.
 * Compiler Interface: Only output AST if analysis was successful.
 * Error Output: Do not omit the error type.

### 0.4.12 (2017-07-03)

Features:
 * Assembly: Add ``CREATE2`` (EIP86), ``STATICCALL`` (EIP214), ``RETURNDATASIZE`` and ``RETURNDATACOPY`` (EIP211) instructions.
 * Assembly: Display auxiliary data in the assembly output.
 * Assembly: Renamed ``SHA3`` to ``KECCAK256``.
 * AST: export all attributes to JSON format.
 * C API (``jsonCompiler``): Use the Standard JSON I/O internally.
 * Code Generator: Added the Whiskers template system.
 * Inline Assembly: ``for`` and ``switch`` statements.
 * Inline Assembly: Function definitions and function calls.
 * Inline Assembly: Introduce ``keccak256`` as an opcode. ``sha3`` is still a valid alias.
 * Inline Assembly: Present proper error message when not supplying enough arguments to a functional
   instruction.
 * Inline Assembly: Warn when instructions shadow Solidity variables.
 * Inline Assembly: Warn when using ``jump``s.
 * Remove obsolete Why3 output.
 * Type Checker: Enforce strict UTF-8 validation.
 * Type Checker: Warn about copies in storage that might overwrite unexpectedly.
 * Type Checker: Warn about type inference from literal numbers.
 * Static Analyzer: Warn about deprecation of ``callcode``.

Bugfixes:
 * Assembly: mark ``MLOAD`` to have side effects in the optimiser.
 * Code Generator: Fix ABI encoding of empty literal string.
 * Code Generator: Fix negative stack size checks.
 * Code generator: Use ``REVERT`` instead of ``INVALID`` for generated input validation routines.
 * Inline Assembly: Enforce function arguments when parsing functional instructions.
 * Optimizer: Disallow optimizations involving ``MLOAD`` because it changes ``MSIZE``.
 * Static Analyzer: Unused variable warnings no longer issued for variables used inside inline assembly.
 * Type Checker: Fix address literals not being treated as compile-time constants.
 * Type Checker: Fixed crash concerning non-callable types.
 * Type Checker: Fixed segfault with constant function parameters
 * Type Checker: Disallow comparisons between mapping and non-internal function types.
 * Type Checker: Disallow invoking the same modifier multiple times.
 * Type Checker: Do not treat strings that look like addresses as addresses.
 * Type Checker: Support valid, but incorrectly rejected UTF-8 sequences.

### 0.4.11 (2017-05-03)

Features:
 * Implement the Standard JSON Input / Output API
 * Support ``interface`` contracts.
 * C API (``jsonCompiler``): Add the ``compileStandard()`` method to process a Standard JSON I/O.
 * Commandline interface: Add the ``--standard-json`` parameter to process a Standard JSON I/O.
 * Commandline interface: Support ``--allow-paths`` to define trusted import paths. Note: the
   path(s) of the supplied source file(s) is always trusted.
 * Inline Assembly: Storage variable access using ``_slot`` and ``_offset`` suffixes.
 * Inline Assembly: Disallow blocks with unbalanced stack.
 * Static analyzer: Warn about statements without effects.
 * Static analyzer: Warn about unused local variables, parameters, and return parameters.
 * Syntax checker: issue deprecation warning for unary '+'

Bugfixes:
 * Assembly output: Implement missing AssemblyItem types.
 * Compiler interface: Fix a bug where source indexes could be inconsistent between Solidity compiled
   with different compilers (clang vs. gcc) or compiler settings. The bug was visible in AST
   and source mappings.
 * Gas Estimator: Reflect the most recent fee schedule.
 * Type system: Contract inheriting from base with unimplemented constructor should be abstract.
 * Optimizer: Number representation bug in the constant optimizer fixed.

### 0.4.10 (2017-03-15)

Features:
 * Add ``assert(condition)``, which throws if condition is false (meant for internal errors).
 * Add ``require(condition)``, which throws if condition is false (meant for invalid input).
 * Commandline interface: Do not overwrite files unless forced.
 * Introduce ``.transfer(value)`` for sending Ether.
 * Code generator: Support ``revert()`` to abort with rolling back, but not consuming all gas.
 * Inline assembly: Support ``revert`` (EIP140) as an opcode.
 * Parser: Support scientific notation in numbers (e.g. ``2e8`` and ``200e-2``).
 * Type system: Support explicit conversion of external function to address.
 * Type system: Warn if base of exponentiation is literal (result type might be unexpected).
 * Type system: Warn if constant state variables are not compile-time constants.

Bugfixes:
 * Commandline interface: Always escape filenames (replace ``/``, ``:`` and ``.`` with ``_``).
 * Commandline interface: Do not try creating paths ``.`` and ``..``.
 * Commandline interface: Allow long library names.
 * Parser: Disallow octal literals.
 * Type system: Fix a crash caused by continuing on fatal errors in the code.
 * Type system: Disallow compound assignment for tuples.
 * Type system: Detect cyclic dependencies between constants.
 * Type system: Disallow arrays with negative length.
 * Type system: Fix a crash related to invalid binary operators.
 * Type system: Disallow ``var`` declaration with empty tuple type.
 * Type system: Correctly convert function argument types to pointers for member functions.
 * Type system: Move privateness of constructor into AST itself.
 * Inline assembly: Charge one stack slot for non-value types during analysis.
 * Assembly output: Print source location before the operation it refers to instead of after.
 * Optimizer: Stop trying to optimize tricky constants after a while.

### 0.4.9 (2017-01-31)

Features:
 * Compiler interface: Contracts and libraries can be referenced with a ``file:`` prefix to make them unique.
 * Compiler interface: Report source location for "stack too deep" errors.
 * AST: Use deterministic node identifiers.
 * Inline assembly: introduce ``invalid`` (EIP141) as an opcode.
 * Type system: Introduce type identifier strings.
 * Type checker: Warn about invalid checksum for addresses and deduce type from valid ones.
 * Metadata: Do not include platform in the version number.
 * Metadata: Add option to store sources as literal content.
 * Code generator: Extract array utils into low-level functions.
 * Code generator: Internal errors (array out of bounds, etc.) now cause a reversion by using an invalid
   instruction (0xfe - EIP141) instead of an invalid jump. Invalid jump is still kept for explicit throws.

Bugfixes:
 * Code generator: Allow recursive structs.
 * Inline assembly: Disallow variables named like opcodes.
 * Type checker: Allow multiple events of the same name (but with different arities or argument types)
 * Natspec parser: Fix error with ``@param`` parsing and whitespace.

### 0.4.8 (2017-01-13)

Features:
 * Optimiser: Performance improvements.
 * Output: Print assembly in new standardized Solidity assembly format.

Bugfixes:
 * Remappings: Prefer longer context over longer prefix.
 * Type checker, code generator: enable access to events of base contracts' names.
 * Imports: ``import ".dir/a"`` is not a relative path.  Relative paths begin with directory ``.`` or ``..``.
 * Type checker, disallow inheritances of different kinds (e.g. a function and a modifier) of members of the same name

### 0.4.7 (2016-12-15)

Features:
 * Bitshift operators.
 * Type checker: Warn when ``msg.value`` is used in non-payable function.
 * Code generator: Inject the Swarm hash of a metadata file into the bytecode.
 * Code generator: Replace expensive memcpy precompile by simple assembly loop.
 * Optimizer: Some dead code elimination.

Bugfixes:
 * Code generator: throw if calling the identity precompile failed during memory (array) copying.
 * Type checker: string literals that are not valid UTF-8 cannot be converted to string type
 * Code generator: any non-zero value given as a boolean argument is now converted into 1.
 * AST Json Converter: replace ``VariableDefinitionStatement`` nodes with ``VariableDeclarationStatement``
 * AST Json Converter: fix the camel case in ``ElementaryTypeNameExpression``
 * AST Json Converter: replace ``public`` field with ``visibility`` in the function definition nodes

### 0.4.6 (2016-11-22)

Bugfixes:
 * Optimizer: Knowledge about state was not correctly cleared for JUMPDESTs (introduced in 0.4.5)

### 0.4.5 (2016-11-21)

Features:
 * Function types
 * Do-while loops: support for a ``do <block> while (<expr>);`` control structure
 * Inline assembly: support ``invalidJumpLabel`` as a jump label.
 * Type checker: now more eagerly searches for a common type of an inline array with mixed types
 * Code generator: generates a runtime error when an out-of-range value is converted into an enum type.

Bugfixes:

 * Inline assembly: calculate stack height warning correctly even when local variables are used.
 * Code generator: check for value transfer in non-payable constructors.
 * Parser: disallow empty enum definitions.
 * Type checker: disallow conversion between different enum types.
 * Interface JSON: do not include trailing new line.

### 0.4.4 (2016-10-31)

Bugfixes:
 * Type checker: forbid signed exponential that led to an incorrect use of EXP opcode.
 * Code generator: properly clean higher order bytes before storing in storage.

### 0.4.3 (2016-10-25)

Features:

 * Inline assembly: support both ``suicide`` and ``selfdestruct`` opcodes
   (note: ``suicide`` is deprecated).
 * Inline assembly: issue warning if stack is not balanced after block.
 * Include ``keccak256()`` as an alias to ``sha3()``.
 * Support shifting constant numbers.

Bugfixes:
 * Commandline interface: Disallow unknown options in ``solc``.
 * Name resolver: Allow inheritance of ``enum`` definitions.
 * Type checker: Proper type checking for bound functions.
 * Type checker: fixed crash related to invalid fixed point constants
 * Type checker: fixed crash related to invalid literal numbers.
 * Type checker: ``super.x`` does not look up ``x`` in the current contract.
 * Code generator: expect zero stack increase after ``super`` as an expression.
 * Code generator: fix an internal compiler error for ``L.Foo`` for ``enum Foo`` defined in library ``L``.
 * Code generator: allow inheritance of ``enum`` definitions.
 * Inline assembly: support the ``address`` opcode.
 * Inline assembly: fix parsing of assignment after a label.
 * Inline assembly: external variables of unsupported type (such as ``this``, ``super``, etc.)
   are properly detected as unusable.
 * Inline assembly: support variables within modifiers.
 * Optimizer: fix related to stale knowledge about SHA3 operations

### 0.4.2 (2016-09-17)

Bugfixes:

 * Code Generator: Fix library functions being called from payable functions.
 * Type Checker: Fixed a crash about invalid array types.
 * Code Generator: Fixed a call gas bug that became visible after
   version 0.4.0 for calls where the output is larger than the input.

### 0.4.1 (2016-09-09)

 * Build System: Fixes to allow library compilation.

### 0.4.0 (2016-09-08)

This release deliberately breaks backwards compatibility mostly to
enforce some safety features. The most important change is that you have
to explicitly specify if functions can receive ether via the ``payable``
modifier. Furthermore, more situations cause exceptions to be thrown.

Minimal changes to be made for upgrade:
 - Add ``payable`` to all functions that want to receive Ether
   (including the constructor and the fallback function).
 - Change ``_`` to ``_;`` in modifiers.
 - Add version pragma to each file: ``pragma solidity ^0.4.0;``

Breaking Changes:

 * Source files have to specify the compiler version they are
   compatible with using e.g. ``pragma solidity ^0.4.0;`` or
   ``pragma solidity >=0.4.0 <0.4.8;``
 * Functions that want to receive Ether have to specify the
   new ``payable`` modifier (otherwise they throw).
 * Contracts that want to receive Ether with a plain "send"
   have to implement a fallback function with the ``payable``
   modifier. Contracts now throw if no payable fallback
   function is defined and no function matches the signature.
 * Failing contract creation through "new" throws.
 * Division / modulus by zero throws.
 * Function call throws if target contract does not have code
 * Modifiers are required to contain ``_`` (use ``if (false) _`` as a workaround if needed).
 * Modifiers: return does not skip part in modifier after ``_``.
 * Placeholder statement `_` in modifier now requires explicit `;`.
 * ``ecrecover`` now returns zero if the input is malformed (it previously returned garbage).
 * The ``constant`` keyword cannot be used for constructors or the fallback function.
 * Removed ``--interface`` (Solidity interface) output option
 * JSON AST: General cleanup, renamed many nodes to match their C++ names.
 * JSON output: ``srcmap-runtime`` renamed to ``srcmapRuntime``.
 * Moved (and reworked) standard library contracts from inside the compiler to github.com/ethereum/solidity/std
   (``import "std";`` or ``import owned;`` do not work anymore).
 * Confusing and undocumented keyword ``after`` was removed.
 * New reserved words: ``abstract``, ``hex``, ``interface``, ``payable``, ``pure``, ``static``, ``view``.

Features:

 * Hexadecimal string literals: ``hex"ab1248fe"``
 * Internal: Inline assembly usable by the code generator.
 * Commandline interface: Using ``-`` as filename allows reading from stdin.
 * Interface JSON: Fallback function is now part of the ABI.
 * Interface: Version string now *semver* compatible.
 * Code generator: Do not provide "new account gas" if we know the called account exists.

Bugfixes:

 * JSON AST: Nodes were added at wrong parent
 * Why3 translator: Crash fix for exponentiation
 * Commandline Interface: linking libraries with underscores in their name.
 * Type Checker: Fallback function cannot return data anymore.
 * Code Generator: Fix crash when ``sha3()`` was used on unsupported types.
 * Code Generator: Manually set gas stipend for ``.send(0)``.

Lots of changes to the documentation mainly by voluntary external contributors.

### 0.3.6 (2016-08-10)

Features:

 * Formal verification: Take external effects on a contract into account.
 * Type Checker: Warning about unused return value of low-level calls and send.
 * Output: Source location and node id as part of AST output
 * Output: Source location mappings for bytecode
 * Output: Formal verification as part of json compiler output.

Bugfixes:

 * Commandline Interface: Do not crash if input is taken from stdin.
 * Scanner: Correctly support unicode escape codes in strings.
 * JSON output: Fix error about relative / absolute source file names.
 * JSON output: Fix error about invalid utf8 strings.
 * Code Generator: Dynamic allocation of empty array caused infinite loop.
 * Code Generator: Correctly calculate gas requirements for memcpy precompile.
 * Optimizer: Clear known state if two code paths are joined.

### 0.3.5 (2016-06-10)

Features:

 * Context-dependent path remappings (different modules can use the same library in different versions)

Bugfixes:

 * Type Checking: Dynamic return types were removed when fetching data from external calls, now they are replaced by an "unusable" type.
 * Type Checking: Overrides by constructors were considered making a function non-abstract.

### 0.3.4 (2016-05-31)

No change outside documentation.

### 0.3.3 (2016-05-27)

 * Allow internal library functions to be called (by "inlining")
 * Fractional/rational constants (only usable with fixed point types, which are still in progress)
 * Inline assembly has access to internal functions (as jump labels)
 * Running `solc` without arguments on a terminal will print help.
 * Bugfix: Remove some non-determinism in code generation.
 * Bugfix: Corrected usage of not / bnot / iszero in inline assembly
 * Bugfix: Correctly clean bytesNN types before comparison

### 0.3.2 (2016-04-18)

 * Bugfix: Inline assembly parser: `byte` opcode was unusable
 * Bugfix: Error reporting: tokens for variably-sized types were not converted to string properly
 * Bugfix: Dynamic arrays of structs were not deleted correctly.
 * Bugfix: Static arrays in constructor parameter list were not decoded correctly.

### 0.3.1 (2016-03-31)

 * Inline assembly
 * Bugfix: Code generation: array access with narrow types did not clean higher order bits
 * Bugfix: Error reporting: error reporting with unknown source location caused a crash

### 0.3.0 (2016-03-11)

BREAKING CHANGES:

 * Added new keywords `assembly`, `foreign`, `fixed`, `ufixed`, `fixedNxM`, `ufixedNxM` (for various values of M and N), `timestamp`
 * Number constant division does not round to integer, but to a fixed point type (e.g. `1 / 2 != 1`, but `1 / 2 == 0.5`).
 * Library calls now default to use DELEGATECALL (e.g. called library functions see the same value as the calling function for `msg.value` and `msg.sender`).
 * `<address>.delegatecall` as a low-level calling interface

Bugfixes:
 * Fixed a bug in the optimizer that resulted in comparisons being wrong.


### 0.2.2 (2016-02-17)

 * Index access for types `bytes1`, ..., `bytes32` (only read access for now).
 * Bugfix: Type checker crash for wrong number of base constructor parameters.

### 0.2.1 (2016-01-30)

 * Inline arrays, i.e. `var y = [1,x,f()];` if there is a common type for `1`, `x` and `f()`. Note that the result is always a fixed-length memory array and conversion to dynamic-length memory arrays is not yet possible.
 * Import similar to ECMAScript6 import (`import "abc.sol" as d` and `import {x, y} from "abc.sol"`).
 * Commandline compiler solc automatically resolves missing imports and allows for "include directories".
 * Conditional: `x ? y : z`
 * Bugfix: Fixed several bugs where the optimizer generated invalid code.
 * Bugfix: Enums and structs were not accessible to other contracts.
 * Bugfix: Fixed segfault connected to function parameter types, appeared during gas estimation.
 * Bugfix: Type checker crash for wrong number of base constructor parameters.
 * Bugfix: Allow function overloads with different array types.
 * Bugfix: Allow assignments of type `(x) = 7`.
 * Bugfix: Type `uint176` was not available.
 * Bugfix: Fixed crash during type checking concerning constructor calls.
 * Bugfix: Fixed crash during code generation concerning invalid accessors for struct types.
 * Bugfix: Fixed crash during code generating concerning computing a hash of a struct type.

### 0.2.0 (2015-12-02)

 * **Breaking Change**: `new ContractName.value(10)()` has to be written as `(new ContractName).value(10)()`
 * Added `selfdestruct` as an alias for `suicide`.
 * Allocation of memory arrays using `new`.
 * Binding library functions to types via `using x for y`
 * `addmod` and `mulmod` (modular addition and modular multiplication with arbitrary intermediate precision)
 * Bugfix: Constructor arguments of fixed array type were not read correctly.
 * Bugfix: Memory allocation of structs containing arrays or strings.
 * Bugfix: Data location for explicit memory parameters in libraries was set to storage.

### 0.1.7 (2015-11-17)

 * Improved error messages for unexpected tokens.
 * Proof-of-concept transcompilation to why3 for formal verification of contracts.
 * Bugfix: Arrays (also strings) as indexed parameters of events.
 * Bugfix: Writing to elements of `bytes` or `string` overwrite others.
 * Bugfix: "Successor block not found" on Windows.
 * Bugfix: Using string literals in tuples.
 * Bugfix: Cope with invalid commit hash in version for libraries.
 * Bugfix: Some test framework fixes on windows.

### 0.1.6 (2015-10-16)

 * `.push()` for dynamic storage arrays.
 * Tuple expressions (`(1,2,3)` or `return (1,2,3);`)
 * Declaration and assignment of multiple variables (`var (x,y,) = (1,2,3,4,5);` or `var (x,y) = f();`)
 * Destructuring assignment (`(x,y,) = (1,2,3)`)
 * Bugfix: Internal error about usage of library function with invalid types.
 * Bugfix: Correctly parse `Library.structType a` at statement level.
 * Bugfix: Correctly report source locations of parenthesized expressions (as part of "tuple" story).

### 0.1.5 (2015-10-07)

 * Breaking change in storage encoding: Encode short byte arrays and strings together with their length in storage.
 * Report warnings
 * Allow storage reference types for public library functions.
 * Access to types declared in other contracts and libraries via `.`.
 * Version stamp at beginning of runtime bytecode of libraries.
 * Bugfix: Problem with initialized string state variables and dynamic data in constructor.
 * Bugfix: Resolve dependencies concerning `new` automatically.
 * Bugfix: Allow four indexed arguments for anonymous events.
 * Bugfix: Detect too large integer constants in functions that accept arbitrary parameters.

### 0.1.4 (2015-09-30)

 * Bugfix: Returning fixed-size arrays.
 * Bugfix: combined-json output of solc.
 * Bugfix: Accessing fixed-size array return values.
 * Bugfix: Disallow assignment from literal strings to storage pointers.
 * Refactoring: Move type checking into its own module.

### 0.1.3 (2015-09-25)

 * `throw` statement.
 * Libraries that contain functions which are called via CALLCODE.
 * Linker stage for compiler to insert other contract's addresses (used for libraries).
 * Compiler option to output runtime part of contracts.
 * Compile-time out of bounds check for access to fixed-size arrays by integer constants.
 * Version string includes libevmasm/libethereum's version (contains the optimizer).
 * Bugfix: Accessors for constant public state variables.
 * Bugfix: Propagate exceptions in clone contracts.
 * Bugfix: Empty single-line comments are now treated properly.
 * Bugfix: Properly check the number of indexed arguments for events.
 * Bugfix: Strings in struct constructors.

### 0.1.2 (2015-08-20)

 * Improved commandline interface.
 * Explicit conversion between `bytes` and `string`.
 * Bugfix: Value transfer used in clone contracts.
 * Bugfix: Problem with strings as mapping keys.
 * Bugfix: Prevent usage of some operators.

### 0.1.1 (2015-08-04)

 * Strings can be used as mapping keys.
 * Clone contracts.
 * Mapping members are skipped for structs in memory.
 * Use only a single stack slot for storage references.
 * Improved error message for wrong argument count. (#2456)
 * Bugfix: Fix comparison between `bytesXX` types. (#2087)
 * Bugfix: Do not allow floats for integer literals. (#2078)
 * Bugfix: Some problem with many local variables. (#2478)
 * Bugfix: Correctly initialise `string` and `bytes` state variables.
 * Bugfix: Correctly compute gas requirements for callcode.

### 0.1.0 (2015-07-10)<|MERGE_RESOLUTION|>--- conflicted
+++ resolved
@@ -1,4 +1,3 @@
-<<<<<<< HEAD
 ### 0.6.1 (unreleased)
 
 Language Features:
@@ -6,15 +5,11 @@
 
 Compiler Features:
 
-=======
-### 0.5.16 (2020-01-02)
->>>>>>> 9c3226ce
 
 Bugfixes:
  * Yul Optimizer: Fix bug in redundant assignment remover in combination with break and continue statements.
 
 
-<<<<<<< HEAD
 
 ### 0.6.0 (2019-12-17)
 
@@ -64,8 +59,12 @@
  * ABIEncoderV2: Do not warn about enabled ABIEncoderV2 anymore (the pragma is still needed, though).
 
 
-=======
->>>>>>> 9c3226ce
+### 0.5.16 (2020-01-02)
+
+Backported Bugfixes:
+ * Yul Optimizer: Fix bug in redundant assignment remover in combination with break and continue statements.
+
+
 ### 0.5.15 (2019-12-17)
 
 Bugfixes:
